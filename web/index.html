--- conflicted
+++ resolved
@@ -34,32 +34,6 @@
       <div class="availability" id="senseAvail"></div>
     </section>
 
-<<<<<<< HEAD
-    <section class="panel posture">
-      <h3>Postura</h3>
-      <div class="stats-row">
-        <div class="stat">
-          <span>Eventos</span>
-          <b id="postureEvents">0</b>
-        </div>
-        <div class="stat">
-          <span>Ajustes</span>
-          <b id="postureAdjust">0</b>
-        </div>
-      </div>
-      <ul class="event-list" id="postureRecent"></ul>
-=======
-    <section class="panel presets">
-      <h3>Presets de modo</h3>
-      <p class="preset-hint">Troque o modo manualmente quando não estiver usando o joystick.</p>
-      <div class="preset-list">
-        <button type="button" class="preset-btn" data-mode-btn data-mode="idle">Idle</button>
-        <button type="button" class="preset-btn" data-mode-btn data-mode="focus">Focus</button>
-        <button type="button" class="preset-btn" data-mode-btn data-mode="break">Break</button>
-        <button type="button" class="preset-btn" data-mode-btn data-mode="alert">Alert</button>
-      </div>
-      <div class="preset-status" id="presetStatus"></div>
->>>>>>> 026868e6
     </section>
 
     <section class="panel camera">
