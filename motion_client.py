import os, requests
from dotenv import load_dotenv

BASE_DIR = os.path.expanduser("~/pi_productivity")
load_dotenv(os.path.join(BASE_DIR, ".env"))

BASE = "https://api.usemotion.com/v1"

class MotionClient:
    def __init__(self):
        api = os.getenv("MOTION_API_KEY","").strip()
        if not api:
            raise RuntimeError("Defina MOTION_API_KEY no arquivo .env")
        self.sess = requests.Session()
        self.sess.headers.update({"X-API-Key": api})

    def get(self, path, params=None):
        r = self.sess.get(f"{BASE}{path}", params=params or {}, timeout=15)
        r.raise_for_status()
        return r.json()

    def post(self, path, payload):
        r = self.sess.post(f"{BASE}{path}", json=payload, timeout=15)
        r.raise_for_status()
        return r.json()

    def patch(self, path, payload):
        r = self.sess.patch(f"{BASE}{path}", json=payload, timeout=15)
        r.raise_for_status()
        return r.json()

    def _extract_task_page(self, data):
        """Return ``(tasks, next_cursor, cursor_param)`` from *data*."""

        tasks_payload = data
        if isinstance(data, dict) and "tasks" in data:
            tasks_payload = data["tasks"]

        tasks_list = []
        if isinstance(tasks_payload, list):
            tasks_list = tasks_payload
        elif isinstance(tasks_payload, dict):
            for key in ("items", "data", "results", "entries", "records"):
                value = tasks_payload.get(key)
                if isinstance(value, list):
                    tasks_list = value
                    break
            else:
                # Some endpoints return the list directly under an unexpected key.
                flattened = [v for v in tasks_payload.values() if isinstance(v, list)]
                if flattened:
                    tasks_list = flattened[0]

        next_cursor = None
        cursor_param = None
        cursor_sources = []
        if isinstance(tasks_payload, dict):
            cursor_sources.append(tasks_payload)
        if isinstance(data, dict):
            cursor_sources.append(data)
        for source in cursor_sources:
            for key, param in (
                ("nextCursor", "cursor"),
                ("cursor", "cursor"),
                ("nextPageToken", "pageToken"),
                ("pageToken", "pageToken"),
                ("next", "cursor"),
            ):
                value = source.get(key) if isinstance(source, dict) else None
                if value:
                    next_cursor = value
                    cursor_param = param
                    break
            if next_cursor:
                break

        return tasks_list, next_cursor, cursor_param

    def list_all_tasks_simple(self, limit=200):
        max_limit = 100  # Motion caps the page size at 100 items.
        tasks = []
        remaining = None if limit is None else max(0, int(limit))
        cursor = None
        cursor_param = None

        while True:
            params = {}
            if remaining is None:
                params["limit"] = max_limit
            elif remaining == 0:
                break
            else:
                params["limit"] = min(remaining, max_limit)

            if cursor and cursor_param:
                params[cursor_param] = cursor

            data = self.get("/tasks", params=params)
<<<<<<< HEAD
            page_tasks = data.get("tasks", data)
=======
            page_tasks, next_cursor, next_cursor_param = self._extract_task_page(data)
>>>>>>> 41447df0
            if not isinstance(page_tasks, list):
                page_tasks = []
            tasks.extend(page_tasks)

            if remaining is not None:
                remaining = max(0, remaining - len(page_tasks))
                if remaining == 0:
                    break

<<<<<<< HEAD
            next_cursor = None
            next_cursor_param = None
            if "nextCursor" in data and data["nextCursor"]:
                next_cursor = data["nextCursor"]
                next_cursor_param = "cursor"
            elif "nextPageToken" in data and data["nextPageToken"]:
                next_cursor = data["nextPageToken"]
                next_cursor_param = "pageToken"
            elif "cursor" in data and data["cursor"]:
                next_cursor = data["cursor"]
                next_cursor_param = "cursor"

=======
>>>>>>> 41447df0
            if not next_cursor:
                break

            cursor = next_cursor
            cursor_param = next_cursor_param

        if remaining is not None and len(tasks) > limit:
            tasks = tasks[:limit]

        return tasks

    def find_task_by_name(self, needle):
        if not needle: return None
        nl = needle.lower()
        for t in self.list_all_tasks_simple():
            name = (t.get("name") or t.get("title") or "")
            if nl in name.lower():
                return t
        return None

    def create_task(self, name, description="", due_date_iso=None, labels=None, duration_minutes=None):
        payload = {"name": name}
        if description: payload["description"] = description
        if due_date_iso: payload["dueDate"] = due_date_iso
        if labels: payload["labels"] = labels
        if duration_minutes: payload["duration"] = int(duration_minutes)
        return self.post("/tasks", payload)

    def complete_task(self, task_id):
        return self.patch(f"/tasks/{task_id}", {"completed": True})<|MERGE_RESOLUTION|>--- conflicted
+++ resolved
@@ -96,11 +96,6 @@
                 params[cursor_param] = cursor
 
             data = self.get("/tasks", params=params)
-<<<<<<< HEAD
-            page_tasks = data.get("tasks", data)
-=======
-            page_tasks, next_cursor, next_cursor_param = self._extract_task_page(data)
->>>>>>> 41447df0
             if not isinstance(page_tasks, list):
                 page_tasks = []
             tasks.extend(page_tasks)
@@ -109,22 +104,6 @@
                 remaining = max(0, remaining - len(page_tasks))
                 if remaining == 0:
                     break
-
-<<<<<<< HEAD
-            next_cursor = None
-            next_cursor_param = None
-            if "nextCursor" in data and data["nextCursor"]:
-                next_cursor = data["nextCursor"]
-                next_cursor_param = "cursor"
-            elif "nextPageToken" in data and data["nextPageToken"]:
-                next_cursor = data["nextPageToken"]
-                next_cursor_param = "pageToken"
-            elif "cursor" in data and data["cursor"]:
-                next_cursor = data["cursor"]
-                next_cursor_param = "cursor"
-
-=======
->>>>>>> 41447df0
             if not next_cursor:
                 break
 
