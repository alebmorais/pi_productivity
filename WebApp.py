"""
main.py — pi_productivity

Adds a FastAPI-based web app that runs alongside your existing pipeline.
- Shows Sense HAT diagnostics (or graceful fallbacks when not present)
- Shows current mode (pulls from your project if available)
- Shows camera preview endpoint
- Shows Motion events/tasks (tails motion log)
- Cute responsive Corgi mascot reacts to activity/mode

How it works
------------
• On startup, this file also writes minimal front-end assets to ./web/ (index.html, app.js, styles.css, corgi.svg) if they don't exist, so you can keep a single-file entrypoint.
• The web app runs on 0.0.0.0 (LAN-accessible) at port 8090 by default (override via env WEBAPP_PORT).
• The server runs in a background thread so your other tasks can continue to run.
• When the window is narrow/small, the UI collapses to only Corgi + measures + time.

Requirements (install as needed)
--------------------------------
python -m pip install fastapi uvicorn[standard] jinja2 watchdog opencv-python numpy
# Optional (on Raspberry Pi OS, prefer system packages for OpenCV if heavy):
# sudo apt-get install python3-opencv

Camera notes
------------
• If OpenCV can't open /dev/video0, the /camera.jpg returns a 1x1 placeholder.
• If you already run Motion with an MJPEG stream, you can swap the <img> to that URL.

Sense HAT notes
---------------
• If Sense HAT not available, fake readings are provided.

Motion events
-------------
• Tails /var/log/motion/motion.log (Debian default) for last N events. Adjust MOTION_LOG below if yours differs.

"""

from __future__ import annotations
import asyncio
import os
import io
try:
    import cv2  # type: ignore
except Exception:  # noqa: BLE001
    cv2 = None  # type: ignore
import json
import time
import enum
import threading
from contextlib import suppress
from datetime import datetime
from pathlib import Path
from typing import Any, Dict, Optional, List

from fastapi import FastAPI, WebSocket, WebSocketDisconnect, Request
from fastapi.responses import HTMLResponse, StreamingResponse, JSONResponse, Response
from fastapi.staticfiles import StaticFiles
from fastapi.middleware.cors import CORSMiddleware
from starlette.concurrency import run_in_threadpool
from jinja2 import Environment, FileSystemLoader, select_autoescape

# ---------------- Configuration ----------------
WEB_DIR = Path(__file__).parent / "web"
TEMPLATES_DIR = WEB_DIR
STATIC_DIR = WEB_DIR / "static"
MOTION_LOG = Path("/var/log/motion/motion.log")  # adjust if needed
PORT = int(os.getenv("WEBAPP_PORT", "8090"))
HOST = os.getenv("WEBAPP_HOST", "0.0.0.0")

WEB_DIR.mkdir(parents=True, exist_ok=True)
STATIC_DIR.mkdir(parents=True, exist_ok=True)

# ---------------- Sense HAT (optional) ----------------
class SenseFacade:
    def __init__(self):
        self.ok = False
        self.err = None
        try:
            # Try sense-hat first; on Bookworm it may be 'sense_emu' or 'sense_hat'.
            from sense_hat import SenseHat  # type: ignore
            self.sense = SenseHat()
            self.ok = True
        except Exception as e:  # noqa: BLE001
            self.sense = None
            self.err = str(e)

    def readings(self) -> Dict[str, Any]:
        if self.ok and self.sense:
            try:
                t = self.sense.get_temperature()
                h = self.sense.get_humidity()
                p = self.sense.get_pressure()
                return {
                    "temperature": round(float(t), 1),
                    "humidity": round(float(h), 1),
                    "pressure": round(float(p), 1),
                    "available": True,
                }
            except Exception as e:  # noqa: BLE001
                return {"available": False, "error": f"SenseHat read failed: {e}"}
        # Fallback fake data
        return {
            "temperature": 25.0,
            "humidity": 50.0,
            "pressure": 1013.0,
            "available": False,
            "error": self.err or "Sense HAT not detected — using fake data",
        }

# ---------------- Mode detection (plugs into your project) ----------------
class Mode(str, enum.Enum):
    IDLE = "IDLE"
    FOCUS = "FOCUS"
    BREAK = "BREAK"
    ALERT = "ALERT"

_current_mode: Mode = Mode.IDLE

# Try to import a mode provider from your project if present
# Expose a lightweight getter so the UI reflects your real state.

def get_current_mode() -> str:
    global _current_mode
    try:
        # Example: your project may expose something like this
        # from sense_modes import current_mode  # type: ignore
        # return str(current_mode())
        pass
    except Exception:
        pass
    return str(_current_mode)

# Allow updating mode from elsewhere in your code

def set_mode(new_mode: str | Mode) -> None:
    global _current_mode
    try:
        _current_mode = Mode(str(new_mode))
    except Exception:
        _current_mode = Mode.IDLE

# ---------------- Camera helpers ----------------
class Camera:
    def __init__(self, index: int = 0):
        self.index = index
        self.cap = None
        self.lock = threading.Lock()
        self._open()

    def _open(self):
        if cv2 is None:
            self.cap = None
            return
        try:
            self.cap = cv2.VideoCapture(self.index)
            if not self.cap or not self.cap.isOpened():
                self.cap = None
        except Exception:
            self.cap = None

    def read_jpeg(self) -> Optional[bytes]:
        if cv2 is None:
            return None
        with self.lock:
            if not self.cap:
                self._open()
                if not self.cap:
                    return None
            ok, frame = self.cap.read()
            if not ok:
                return None
            ok, buf = cv2.imencode(".jpg", frame)
            if not ok:
                return None
            return bytes(buf)

# ---------------- Motion log tail ----------------
class MotionTailer:
    def __init__(self, path: Path, max_lines: int = 50):
        self.path = path
        self.max_lines = max_lines
        self.lines: List[str] = []
        self._stop = threading.Event()
        self.thread = threading.Thread(target=self._run, daemon=True)

    def start(self):
        self.thread.start()

    def stop(self):
        self._stop.set()

    def snapshot(self) -> List[str]:
        return list(self.lines[-self.max_lines :])

    def _run(self):
        try:
            # On first run, read last max_lines from file if present
            if self.path.exists():
                with self.path.open("r", errors="ignore") as f:
                    self.lines = f.readlines()[-self.max_lines :]
            # Follow the file
            while not self._stop.is_set():
                if not self.path.exists():
                    time.sleep(1)
                    continue
                with self.path.open("r", errors="ignore") as f:
                    f.seek(0, os.SEEK_END)
                    while not self._stop.is_set():
                        pos = f.tell()
                        line = f.readline()
                        if not line:
                            time.sleep(0.5)
                            f.seek(pos)
                        else:
                            self.lines.append(line.rstrip())
                            self.lines = self.lines[-(self.max_lines * 2) :]
        except Exception:
            # Keep quiet; UI will just show nothing
            pass

# ---------------- App state & broadcaster ----------------
class Broadcaster:
    def __init__(self):
        self.clients: List[WebSocket] = []
        self.lock = threading.Lock()

    async def add(self, ws: WebSocket):
        await ws.accept()
        with self.lock:
            self.clients.append(ws)

    def remove(self, ws: WebSocket):
        with self.lock:
            if ws in self.clients:
                self.clients.remove(ws)

    async def publish(self, payload: Dict[str, Any]):
        dead: List[WebSocket] = []
        for ws in list(self.clients):
            try:
                await ws.send_text(json.dumps(payload))
            except Exception:
                dead.append(ws)
        for d in dead:
            self.remove(d)

sense = SenseFacade()
camera = Camera(index=0)
motion = MotionTailer(MOTION_LOG, max_lines=100)
bus = Broadcaster()

# ---------------- FastAPI setup ----------------
app = FastAPI(title="pi_productivity Web UI", version="1.0.0")
app.add_middleware(
    CORSMiddleware,
    allow_origins=["*"],
    allow_credentials=True,
    allow_methods=["*"],
    allow_headers=["*"],
)

# Jinja2 environment
jinja_env = Environment(
    loader=FileSystemLoader(str(TEMPLATES_DIR)),
    autoescape=select_autoescape(['html', 'xml'])
)

# Static files
app.mount("/static", StaticFiles(directory=str(STATIC_DIR)), name="static")

# ---------------- Assets (written once) ----------------
INDEX_HTML = """<!DOCTYPE html>
<html lang="en">
<head>
  <meta charset="utf-8" />
  <meta name="viewport" content="width=device-width, initial-scale=1" />
  <title>pi_productivity</title>
  <link rel="stylesheet" href="/static/styles.css" />
</head>
<body>
  <header class="topbar">
    <div class="brand">🐾 pi_productivity</div>
    <div class="clock" id="clock"></div>
  </header>

  <main class="grid">
    <section class="panel corgi-panel">
      <img id="corgi" src="/dog.svg?mode=idle" alt="Dog mascot" />
      <div class="mode" id="mode">Mode: ...</div>
    </section>

    <section class="panel measures">
      <h3>Measures</h3>
      <div class="measure"><span>Temp</span><b id="temp">--</b><span>°C</span></div>
      <div class="measure"><span>Humidity</span><b id="hum">--</b><span>%</span></div>
      <div class="measure"><span>Pressure</span><b id="pres">--</b><span>hPa</span></div>
      <div class="availability" id="senseAvail"></div>
    </section>

    <section class="panel camera">
      <h3>Camera</h3>
      <img id="cam" src="/camera.jpg" alt="Camera" />
    </section>

    <section class="panel motion">
      <h3>Motion tasks/events</h3>
      <pre id="motion"></pre>
    </section>
  </main>

  <footer class="foot">Made with FastAPI • Resize window to see compact mode</footer>
  <script src="/static/app.js"></script>
</body>
</html>
"""

APP_JS = """
const clock = document.getElementById('clock');
const tempEl = document.getElementById('temp');
const humEl = document.getElementById('hum');
const presEl = document.getElementById('pres');
const senseAvail = document.getElementById('senseAvail');
const motionEl = document.getElementById('motion');
const modeEl = document.getElementById('mode');
const corgi = document.getElementById('corgi');

function isPresent(value){
  return value !== undefined && value !== null;
}

function ensureObject(value){
  return value !== undefined && value !== null && typeof value === 'object' ? value : {};
}

function ensureArray(value){
  return Array.isArray(value) ? value : [];
}

function hasOwn(obj, prop){
  return Object.prototype.hasOwnProperty.call(obj, prop);
}

function formatReading(value){
  return isPresent(value) && typeof value.toFixed === 'function' ? value.toFixed(1) : '--';
}

function dogUrl(state, activity){
  const modeValue = state !== undefined && state !== null ? state : 'idle';
  const mode = encodeURIComponent(modeValue);
  const activityValue = activity !== undefined && activity !== null ? activity : 0;
  let act = Number(activityValue);
  if(!Number.isFinite(act)){ act = 0; }
  act = Math.max(0, Math.min(1, act));
  const ts = Date.now();
  return `/dog.svg?mode=${mode}&activity=${act.toFixed(2)}&ts=${ts}`;
}

function tickClock(){
  const now = new Date();
  clock.textContent = now.toLocaleString();
}
setInterval(tickClock, 500);

function setCorgi(state, activity){
  // swap CSS class to animate different states
  const next = isPresent(state) ? state : 'idle';
  corgi.classList.remove('idle','focus','break','alert');
  corgi.classList.add(next);
  corgi.src = dogUrl(next, activity);
  corgi.dataset.mode = next;
}

async function refreshOnce(){
  try{
    const r = await fetch('/api/status');
    if(!r.ok){
      console.error('Status fetch failed', r.status, r.statusText);
      return;
    }
    const j = await r.json();
<<<<<<< HEAD
    const status = ensureObject(j);
    const sense = ensureObject(status.sense);
    tempEl.textContent = formatReading(sense.temperature);
    humEl.textContent = formatReading(sense.humidity);
    presEl.textContent = formatReading(sense.pressure);
    senseAvail.textContent = sense.available ? 'Sense HAT ✓' : 'Sense HAT unavailable';
    const motionValue = ensureArray(status.motion);
    motionEl.textContent = motionValue.slice(-50).join('\\n');
    const modeValue = hasOwn(status, 'mode') ? status.mode : undefined;
    const displaySource = isPresent(modeValue) ? modeValue : '--';
    const modeLabel = typeof displaySource === 'string' ? displaySource : String(displaySource);
    modeEl.textContent = 'Mode: ' + modeLabel;

    const rawModeSource = isPresent(modeValue) ? modeValue : 'IDLE';
    const rawModeString = typeof rawModeSource === 'string' ? rawModeSource : String(rawModeSource);
    const state = rawModeString.toLowerCase();
    const activityCandidate = hasOwn(status, 'activity_level') ? status.activity_level : undefined;
    const activity = isPresent(activityCandidate) ? activityCandidate : 0;
=======
    const sense = (j && j.sense) ? j.sense : {};
    tempEl.textContent = ('temperature' in sense && sense.temperature != null) ? Number(sense.temperature).toFixed(1) : '--';
    humEl.textContent = ('humidity' in sense && sense.humidity != null) ? Number(sense.humidity).toFixed(1) : '--';
    presEl.textContent = ('pressure' in sense && sense.pressure != null) ? Number(sense.pressure).toFixed(1) : '--';
    senseAvail.textContent = sense.available ? 'Sense HAT ✓' : 'Sense HAT unavailable';
    const motionLines = Array.isArray(j?.motion) ? j.motion : [];
    motionEl.textContent = motionLines.slice(-50).join('\\n');
    const rawMode = (j && Object.prototype.hasOwnProperty.call(j, 'mode')) ? j.mode : undefined;
    const mode = rawMode != null ? String(rawMode) : 'UNKNOWN';
    modeEl.textContent = 'Mode: ' + mode;

    const stateCandidate = mode.toLowerCase();
    const validStates = ['idle','focus','break','alert'];
    const state = validStates.includes(stateCandidate) ? stateCandidate : 'idle';
    let activity = ('activity_level' in (j||{})) && j.activity_level != null ? Number(j.activity_level) : 0;
    if(!Number.isFinite(activity)){ activity = 0; }
>>>>>>> 7ce0cd69
    setCorgi(state, activity);
  }catch(e){
    console.error(e);
  }
}

async function initWS(){
  try{
    const ws = new WebSocket((location.protocol==='https:'?'wss':'ws')+'://'+location.host+'/ws');
    ws.onmessage = (ev)=>{
      const j = JSON.parse(ev.data);
<<<<<<< HEAD
      const message = ensureObject(j);
      if(message.kind==='tick'){
        const payload = ensureObject(message.payload);
        const sense = ensureObject(payload.sense);
        tempEl.textContent = formatReading(sense.temperature);
        humEl.textContent = formatReading(sense.humidity);
        presEl.textContent = formatReading(sense.pressure);
        senseAvail.textContent = sense.available ? 'Sense HAT ✓' : 'Sense HAT unavailable';
        const motionValue = ensureArray(payload.motion);
        motionEl.textContent = motionValue.slice(-50).join('\\n');
        const modeValue = hasOwn(payload, 'mode') ? payload.mode : undefined;
        const displaySource = isPresent(modeValue) ? modeValue : '--';
        const modeLabel = typeof displaySource === 'string' ? displaySource : String(displaySource);
        modeEl.textContent = 'Mode: ' + modeLabel;
        const rawModeSource = isPresent(modeValue) ? modeValue : 'IDLE';
        const modeString = typeof rawModeSource === 'string' ? rawModeSource : String(rawModeSource);
        const activityCandidate = hasOwn(payload, 'activity_level') ? payload.activity_level : undefined;
        const activity = isPresent(activityCandidate) ? activityCandidate : 0;
        setCorgi(modeString.toLowerCase(), activity);
=======
      if(j.kind==='tick'){
        const payload = j.payload || {};
        const sense = payload.sense || {};
        tempEl.textContent = ('temperature' in sense && sense.temperature != null) ? Number(sense.temperature).toFixed(1) : '--';
        humEl.textContent = ('humidity' in sense && sense.humidity != null) ? Number(sense.humidity).toFixed(1) : '--';
        presEl.textContent = ('pressure' in sense && sense.pressure != null) ? Number(sense.pressure).toFixed(1) : '--';
        senseAvail.textContent = sense.available ? 'Sense HAT ✓' : 'Sense HAT unavailable';
        const motionLines = Array.isArray(payload.motion) ? payload.motion : [];
        motionEl.textContent = motionLines.slice(-50).join('\\n');
        const rawMode = Object.prototype.hasOwnProperty.call(payload, 'mode') ? payload.mode : undefined;
        const mode = rawMode != null ? String(rawMode) : 'UNKNOWN';
        modeEl.textContent = 'Mode: ' + mode;
        let activity = ('activity_level' in payload && payload.activity_level != null) ? Number(payload.activity_level) : 0;
        if(!Number.isFinite(activity)){ activity = 0; }
        const stateCandidate = mode.toLowerCase();
        const validStates = ['idle','focus','break','alert'];
        const state = validStates.includes(stateCandidate) ? stateCandidate : 'idle';
        setCorgi(state, activity);
>>>>>>> 7ce0cd69
      }
    };
    ws.onclose = ()=> setTimeout(initWS, 2000);
  }catch(e){
    console.error('WS init failed', e);
  }
}

refreshOnce();
initWS();
"""

STYLES_CSS = """
:root{ --bg:#0b0f14; --panel:#0f1720; --text:#e6edf3; --muted:#9fb0c0; --accent:#3fa9f5; }
*{ box-sizing:border-box; }
html,body{ margin:0; height:100%; background:var(--bg); color:var(--text); font-family: system-ui, -apple-system, Segoe UI, Roboto, Inter, Ubuntu, 'Helvetica Neue', Arial, 'Noto Sans', 'Apple Color Emoji', 'Segoe UI Emoji'; }
.topbar{ display:flex; justify-content:space-between; align-items:center; padding:10px 14px; background:#0c131b; position:sticky; top:0; z-index:10; box-shadow:0 2px 8px rgba(0,0,0,.3) }
.brand{ font-weight:700; letter-spacing:.3px }
.clock{ color:var(--muted); font-variant-numeric:tabular-nums }
.grid{ display:grid; grid-template-columns: repeat(12, 1fr); gap:12px; padding:12px; }
.panel{ background:var(--panel); border:1px solid #152033; border-radius:14px; padding:12px; box-shadow:0 6px 20px rgba(0,0,0,.25); }
.corgi-panel{ grid-column: span 4; display:flex; flex-direction:column; align-items:center; justify-content:center; }
.corgi-panel img{ width:100%; max-width:280px; transition: transform .4s ease; filter: drop-shadow(0 10px 25px rgba(0,0,0,.35)); }
.corgi-panel img.idle{ transform: translateY(0px); }
.corgi-panel img.focus{ transform: translateY(-6px) scale(1.02); }
.corgi-panel img.break{ transform: translateY(2px) scale(.98); filter: grayscale(.2) brightness(.9); }
.corgi-panel img.alert{ animation: wiggle .18s ease-in-out 0s 8 alternate; }
@keyframes wiggle{ from{ transform: rotate(-6deg)} to{ transform: rotate(6deg)} }
.corgi-panel .mode{ margin-top:8px; color:var(--muted) }

.measures{ grid-column: span 3; }
.measures h3{ margin:2px 0 10px }
.measure{ display:flex; align-items:baseline; gap:6px; margin:4px 0 }
.measure b{ font-size:1.3rem }
.availability{ margin-top:6px; color:var(--muted) }

.camera{ grid-column: span 5; }
.camera img{ width:100%; border-radius:10px; border:1px solid #1b2940 }

.motion{ grid-column: span 12; }
.motion pre{ white-space: pre-wrap; max-height: 260px; overflow:auto; color:#cfe3ff; background:#0b1220; padding:10px; border-radius:10px; border:1px solid #152033 }

.foot{ text-align:center; color:var(--muted); padding:8px 0 16px }

/* Compact mode: when small, show only corgi + measures */
@media (max-width: 680px){
  .grid{ grid-template-columns: repeat(4, 1fr); }
  .camera{ display:none }
  .motion{ display:none }
  .corgi-panel{ grid-column: span 4; }
  .measures{ grid-column: span 4; }
}
"""

DOG_VARIANTS: Dict[str, Dict[str, Any]] = {
    "idle": {
        "label": "Idle",
        "bg": "#0f1720",
        "body": "#f7b37f",
        "belly": "#fff4e6",
        "ear": "#ffd8b3",
        "mask": "#3d2b1f",
        "cheek": "#ffceb0",
        "cheek_opacity": 0.5,
        "tail": "#f7b37f",
        "tail_tip": "#fff4e6",
        "accent": "#3fa9f5",
        "label_text": "#04111c",
        "highlight": "#ffffff",
        "highlight_opacity": 0.6,
        "tuning": {
            "tail_base": -12,
            "tail_range": 25,
            "ear_tilt": 0,
            "ear_range": 14,
            "eye_y": 110,
            "eye_range": -6,
            "eye_open": 14,
            "eye_open_range": 0,
            "mouth_y": 200,
            "mouth_curve": 188,
            "mouth_range": 6,
            "nose_height": 26,
            "nose_range": 2,
        },
    },
    "focus": {
        "label": "Focus",
        "bg": "#061321",
        "body": "#f5a96a",
        "belly": "#ffe8d1",
        "ear": "#ffcfa1",
        "mask": "#2c1c16",
        "cheek": "#ffbfa3",
        "cheek_opacity": 0.45,
        "tail": "#f5a96a",
        "tail_tip": "#ffe8d1",
        "accent": "#7ec6ff",
        "label_text": "#04111c",
        "highlight": "#ffffff",
        "highlight_opacity": 0.85,
        "tuning": {
            "tail_base": -6,
            "tail_range": 15,
            "ear_tilt": -6,
            "ear_range": 20,
            "eye_y": 108,
            "eye_range": -12,
            "eye_open": 12,
            "eye_open_range": -4,
            "mouth_y": 190,
            "mouth_curve": 178,
            "mouth_range": -10,
            "nose_height": 24,
            "nose_range": -4,
        },
    },
    "break": {
        "label": "Break",
        "bg": "#111b26",
        "body": "#f6c08f",
        "belly": "#fff5e6",
        "ear": "#ffe0b9",
        "mask": "#3b2619",
        "cheek": "#ffc8bf",
        "cheek_opacity": 0.7,
        "tail": "#f6c08f",
        "tail_tip": "#fff5e6",
        "accent": "#ffd86b",
        "label_text": "#1b1208",
        "highlight": "#ffffff",
        "highlight_opacity": 0.5,
        "tuning": {
            "tail_base": -20,
            "tail_range": 32,
            "ear_tilt": 6,
            "ear_range": -8,
            "eye_y": 112,
            "eye_range": 4,
            "eye_open": 16,
            "eye_open_range": 2,
            "mouth_y": 205,
            "mouth_curve": 196,
            "mouth_range": 12,
            "nose_height": 28,
            "nose_range": 4,
        },
    },
    "alert": {
        "label": "Alert",
        "bg": "#1f0a0d",
        "body": "#f09067",
        "belly": "#ffdcd2",
        "ear": "#ffbeaa",
        "mask": "#351312",
        "cheek": "#ff8b8b",
        "cheek_opacity": 0.85,
        "tail": "#f09067",
        "tail_tip": "#ffdcd2",
        "accent": "#ff6b6b",
        "label_text": "#1f0a0d",
        "highlight": "#fff5f5",
        "highlight_opacity": 0.3,
        "tuning": {
            "tail_base": -30,
            "tail_range": 45,
            "ear_tilt": 10,
            "ear_range": -30,
            "eye_y": 106,
            "eye_range": -16,
            "eye_open": 10,
            "eye_open_range": -6,
            "mouth_y": 190,
            "mouth_curve": 170,
            "mouth_range": -18,
            "nose_height": 22,
            "nose_range": -6,
        },
    },
}

DOG_SVG_TEMPLATE = """<?xml version="1.0" encoding="UTF-8"?>
<svg xmlns="http://www.w3.org/2000/svg" viewBox="0 0 320 320" role="img" aria-label="Reactive dog mascot">
  <rect width="320" height="320" rx="28" fill="{bg}"/>
  <g transform="translate(40 60)">
    <g transform="rotate({ear_left} 60 40)">
      <path d="M14 88 Q60 4 106 66 L86 98 Z" fill="{ear}" stroke="{mask}" stroke-width="4"/>
    </g>
    <g transform="translate(120 0) rotate({ear_right} 60 40)">
      <path d="M14 88 Q60 4 106 66 L86 98 Z" fill="{ear}" stroke="{mask}" stroke-width="4"/>
    </g>
    <ellipse cx="120" cy="160" rx="120" ry="100" fill="{body}" stroke="{mask}" stroke-width="6"/>
    <ellipse cx="120" cy="200" rx="82" ry="60" fill="{belly}" opacity="0.95"/>
    <g transform="rotate({tail_angle} 0 180)">
      <path d="M-36 220 Q{tail_curve_x} {tail_curve_y} -6 130" fill="none" stroke="{tail}" stroke-width="22" stroke-linecap="round"/>
      <circle cx="-8" cy="128" r="18" fill="{tail_tip}"/>
    </g>
    <ellipse cx="80" cy="{eye_y}" rx="20" ry="{eye_ry}" fill="#161616"/>
    <ellipse cx="160" cy="{eye_y}" rx="20" ry="{eye_ry}" fill="#161616"/>
    <circle cx="72" cy="{eye_y_minus}" r="{eye_highlight}" fill="{highlight}" opacity="{highlight_opacity}"/>
    <circle cx="152" cy="{eye_y_minus}" r="{eye_highlight}" fill="{highlight}" opacity="{highlight_opacity}"/>
    <circle cx="70" cy="180" r="20" fill="{cheek}" opacity="{cheek_opacity}"/>
    <circle cx="170" cy="180" r="20" fill="{cheek}" opacity="{cheek_opacity}"/>
    <rect x="92" y="{nose_y}" width="56" height="{nose_height}" rx="16" fill="#202020"/>
    <path d="M104 {nose_y_plus} Q120 {nose_y_plus2} 136 {nose_y_plus}" fill="none" stroke="#000000" stroke-width="3" opacity="0.35"/>
    <path d="M70 {mouth_y} Q120 {mouth_q} 170 {mouth_y}" fill="none" stroke="{mask}" stroke-width="6" stroke-linecap="round"/>
  </g>
  <g transform="translate(0 0)">
    <rect x="90" y="18" width="140" height="36" rx="18" fill="{accent}" opacity="0.9"/>
    <text x="160" y="43" font-size="18" text-anchor="middle" font-family="'Nunito','Segoe UI',sans-serif" fill="{label_text}">{label}</text>
  </g>
</svg>
"""


def clamp(value: float, low: float = 0.0, high: float = 1.0) -> float:
    return max(low, min(high, value))


def render_dog_svg(mode: str, activity: float) -> str:
    variant = DOG_VARIANTS.get(mode.lower(), DOG_VARIANTS["idle"])
    tuning = variant["tuning"]
    act = clamp(activity)
    tail_angle = tuning["tail_base"] + tuning["tail_range"] * act
    ear_left = tuning["ear_tilt"] + tuning["ear_range"] * act
    ear_right = -tuning["ear_tilt"] - tuning["ear_range"] * 0.8 * act
    eye_y = tuning["eye_y"] + tuning["eye_range"] * act
    eye_ry = max(6.0, tuning["eye_open"] + tuning["eye_open_range"] * act)
    mouth_y = tuning["mouth_y"]
    mouth_q = tuning["mouth_curve"] + tuning["mouth_range"] * act
    nose_height = max(18.0, tuning["nose_height"] + tuning["nose_range"] * act)
    nose_y = eye_y + 30
    tail_curve_x = -60 + 110 * act
    tail_curve_y = 140 - 80 * act
    eye_highlight = 4 + 3 * (1 - act)
    eye_y_minus = eye_y - (eye_ry * 0.6)
    nose_y_plus = nose_y + nose_height - 12
    nose_y_plus2 = nose_y_plus + 10
    data = {
        "bg": variant["bg"],
        "body": variant["body"],
        "belly": variant["belly"],
        "ear": variant["ear"],
        "mask": variant["mask"],
        "cheek": variant["cheek"],
        "cheek_opacity": f"{variant['cheek_opacity']:.2f}",
        "tail": variant["tail"],
        "tail_tip": variant["tail_tip"],
        "accent": variant["accent"],
        "label_text": variant["label_text"],
        "highlight": variant["highlight"],
        "highlight_opacity": f"{variant['highlight_opacity']:.2f}",
        "label": variant["label"],
        "tail_angle": f"{tail_angle:.2f}",
        "tail_curve_x": f"{tail_curve_x:.2f}",
        "tail_curve_y": f"{tail_curve_y:.2f}",
        "ear_left": f"{ear_left:.2f}",
        "ear_right": f"{ear_right:.2f}",
        "eye_y": f"{eye_y:.2f}",
        "eye_ry": f"{eye_ry:.2f}",
        "eye_y_minus": f"{eye_y_minus:.2f}",
        "eye_highlight": f"{eye_highlight:.2f}",
        "mouth_y": f"{mouth_y:.2f}",
        "mouth_q": f"{mouth_q:.2f}",
        "nose_y": f"{nose_y:.2f}",
        "nose_height": f"{nose_height:.2f}",
        "nose_y_plus": f"{nose_y_plus:.2f}",
        "nose_y_plus2": f"{nose_y_plus2:.2f}",
    }
    return DOG_SVG_TEMPLATE.format(**data)


PLACEHOLDER_JPEG = (
    b"\xff\xd8\xff\xe0\x00\x10JFIF\x00\x01\x01\x00\x00\x01\x00\x01\x00\x00\xff\xdb\x00C\x00\x08\x06\x06\x07\x06\x05\x08\x07\x07\x07\t\t\x08\n\x0c\x14\r\x0c\x0b\x0b\x0c\x19\x12\x13\x0f\x14\x1d\x1a\x1f\x1e\x1d\x1a\x1c\x1c $.\' \" ,#\x1c\x1c(7),01444\x1f\'9=82<.342\xff\xdb\x00C\x01\t\t\t\x0c\x0b\x0c\x18\r\r\x182!\x1c!22222222222222222222222222222222222222222222222222\xff\xc0\x00\x11\x08\x00\x01\x00\x01\x03\x01\"\x00\x02\x11\x01\x03\x11\x01\xff\xc4\x00\x1f\x00\x00\x01\x05\x01\x01\x01\x01\x01\x01\x00\x00\x00\x00\x00\x00\x00\x00\x01\x02\x03\x04\x05\x06\x07\x08\t\n\x0b\xff\xc4\x00\xb5\x10\x00\x02\x01\x03\x03\x02\x04\x03\x05\x05\x04\x04\x00\x00\x01}\x01\x02\x03\x00\x04\x11\x05\x12!1A\x06\x13Qa\x07\"q\x142\x81\x91\xa1\x08#B\xb1\xc1\x15R\xd1\xf0$3br\x82\t\n\x16\x17\x18\x19\x1a%&\'()*456789:CDEFGHIJSTUVWXYZcdefghijstuvwxyz\x83\x84\x85\x86\x87\x88\x89\x8a\x92\x93\x94\x95\x96\x97\x98\x99\x9a\xa2\xa3\xa4\xa5\xa6\xa7\xa8\xa9\xaa\xb2\xb3\xb4\xb5\xb6\xb7\xb8\xb9\xba\xc2\xc3\xc4\xc5\xc6\xc7\xc8\xc9\xca\xd2\xd3\xd4\xd5\xd6\xd7\xd8\xd9\xda\xe1\xe2\xe3\xe4\xe5\xe6\xe7\xe8\xe9\xea\xf1\xf2\xf3\xf4\xf5\xf6\xf7\xf8\xf9\xfa\xff\xc4\x00\x1f\x01\x00\x03\x01\x01\x01\x01\x01\x01\x01\x01\x01\x00\x00\x00\x00\x00\x00\x01\x02\x03\x04\x05\x06\x07\x08\t\n\x0b\xff\xc4\x00\xb5\x11\x00\x02\x01\x02\x04\x04\x03\x04\x07\x05\x04\x04\x00\x01\x02w\x00\x01\x02\x03\x11\x04\x05!1\x06\x12AQ\x07aq\x13\"2\x81\x08\x14B\x91\xa1\xb1\xc1\t#3R\xf0\x15br\xd1\n\x16$4\xe1%\xf1\x17\x18\x19\x1a&\'()*56789:CDEFGHIJSTUVWXYZcdefghijstuvwxyz\x82\x83\x84\x85\x86\x87\x88\x89\x8a\x92\x93\x94\x95\x96\x97\x98\x99\x9a\xa2\xa3\xa4\xa5\xa6\xa7\xa8\xa9\xaa\xb2\xb3\xb4\xb5\xb6\xb7\xb8\xb9\xba\xc2\xc3\xc4\xc5\xc6\xc7\xc8\xc9\xca\xd2\xd3\xd4\xd5\xd6\xd7\xd8\xd9\xda\xe2\xe3\xe4\xe5\xe6\xe7\xe8\xe9\xea\xf2\xf3\xf4\xf5\xf6\xf7\xf8\xf9\xfa\xff\xda\x00\x0c\x03\x01\x00\x02\x11\x03\x11\x00?\x00\xf7\xfa(\xa2\x80?\xff\xd9"
)


def _write_asset(path: Path, content: str | bytes) -> None:
    path.parent.mkdir(parents=True, exist_ok=True)
    if isinstance(content, bytes):
        existing = path.read_bytes() if path.exists() else None
        if existing != content:
            path.write_bytes(content)
    else:
        existing = path.read_text(encoding="utf-8") if path.exists() else None
        if existing != content:
            path.write_text(content, encoding="utf-8")


def ensure_web_assets() -> None:
    _write_asset(WEB_DIR / "index.html", INDEX_HTML)
    _write_asset(STATIC_DIR / "app.js", APP_JS)
    _write_asset(STATIC_DIR / "styles.css", STYLES_CSS)


def build_status_payload() -> Dict[str, Any]:
    recent_motion = motion.snapshot()
    window = getattr(motion, "max_lines", 50) or 50
    activity = min(len(recent_motion) / max(1, float(window)), 1.0)
    return {
        "mode": get_current_mode(),
        "sense": sense.readings(),
        "motion": recent_motion,
        "activity_level": round(activity, 2),
        "timestamp": datetime.utcnow().isoformat(),
    }


async def broadcast_loop() -> None:
    while True:
        payload = await run_in_threadpool(build_status_payload)
        await bus.publish({"kind": "tick", "payload": payload})
        await asyncio.sleep(2)


@app.get("/", response_class=HTMLResponse)
async def home(_: Request) -> HTMLResponse:
    template = jinja_env.get_template("index.html")
    html = template.render()
    return HTMLResponse(html)


@app.get("/healthz", response_class=JSONResponse)
async def healthz() -> JSONResponse:
    return JSONResponse({"status": "ok", "mode": get_current_mode()})


@app.get("/api/status", response_class=JSONResponse)
async def api_status() -> JSONResponse:
    payload = await run_in_threadpool(build_status_payload)
    return JSONResponse(payload)


@app.post("/api/mode", response_class=JSONResponse)
async def api_set_mode(data: Dict[str, Any]) -> JSONResponse:
    mode = data.get("mode")
    if mode is not None:
        set_mode(str(mode))
    return JSONResponse({"mode": get_current_mode()})


@app.get("/camera.jpg")
async def camera_jpeg() -> StreamingResponse:
    frame = await run_in_threadpool(camera.read_jpeg)
    data = frame or PLACEHOLDER_JPEG
    return StreamingResponse(io.BytesIO(data), media_type="image/jpeg")


@app.get("/dog.svg")
async def dog_svg(mode: str = "idle", activity: float = 0.0) -> Response:
    svg = await run_in_threadpool(render_dog_svg, mode, activity)
    return Response(content=svg, media_type="image/svg+xml", headers={"Cache-Control": "no-store"})


@app.websocket("/ws")
async def websocket_endpoint(ws: WebSocket) -> None:
    await bus.add(ws)
    try:
        while True:
            await ws.receive_text()
    except WebSocketDisconnect:
        bus.remove(ws)
    except Exception:
        bus.remove(ws)


_broadcast_task: Optional[asyncio.Task] = None


@app.on_event("startup")
async def on_startup() -> None:
    global _broadcast_task
    ensure_web_assets()
    if not motion.thread.is_alive():
        motion.start()
    _broadcast_task = asyncio.create_task(broadcast_loop())


@app.on_event("shutdown")
async def on_shutdown() -> None:
    global _broadcast_task
    motion.stop()
    if _broadcast_task:
        _broadcast_task.cancel()
        with suppress(asyncio.CancelledError):
            await _broadcast_task
        _broadcast_task = None


def start_in_background(host: str = HOST, port: int = PORT) -> threading.Thread:
    """Launch the FastAPI server in a background thread using uvicorn."""

    def _run() -> None:
        import uvicorn

        uvicorn.run(app, host=host, port=port, log_level="info")

    thread = threading.Thread(target=_run, name="webapp-server", daemon=True)
    thread.start()
    return thread


def run() -> None:
    """Run the web app in the foreground."""

    ensure_web_assets()
    import uvicorn

    uvicorn.run(app, host=HOST, port=PORT, log_level="info")


if __name__ == "__main__":
    run()
<|MERGE_RESOLUTION|>--- conflicted
+++ resolved
@@ -379,43 +379,6 @@
       return;
     }
     const j = await r.json();
-<<<<<<< HEAD
-    const status = ensureObject(j);
-    const sense = ensureObject(status.sense);
-    tempEl.textContent = formatReading(sense.temperature);
-    humEl.textContent = formatReading(sense.humidity);
-    presEl.textContent = formatReading(sense.pressure);
-    senseAvail.textContent = sense.available ? 'Sense HAT ✓' : 'Sense HAT unavailable';
-    const motionValue = ensureArray(status.motion);
-    motionEl.textContent = motionValue.slice(-50).join('\\n');
-    const modeValue = hasOwn(status, 'mode') ? status.mode : undefined;
-    const displaySource = isPresent(modeValue) ? modeValue : '--';
-    const modeLabel = typeof displaySource === 'string' ? displaySource : String(displaySource);
-    modeEl.textContent = 'Mode: ' + modeLabel;
-
-    const rawModeSource = isPresent(modeValue) ? modeValue : 'IDLE';
-    const rawModeString = typeof rawModeSource === 'string' ? rawModeSource : String(rawModeSource);
-    const state = rawModeString.toLowerCase();
-    const activityCandidate = hasOwn(status, 'activity_level') ? status.activity_level : undefined;
-    const activity = isPresent(activityCandidate) ? activityCandidate : 0;
-=======
-    const sense = (j && j.sense) ? j.sense : {};
-    tempEl.textContent = ('temperature' in sense && sense.temperature != null) ? Number(sense.temperature).toFixed(1) : '--';
-    humEl.textContent = ('humidity' in sense && sense.humidity != null) ? Number(sense.humidity).toFixed(1) : '--';
-    presEl.textContent = ('pressure' in sense && sense.pressure != null) ? Number(sense.pressure).toFixed(1) : '--';
-    senseAvail.textContent = sense.available ? 'Sense HAT ✓' : 'Sense HAT unavailable';
-    const motionLines = Array.isArray(j?.motion) ? j.motion : [];
-    motionEl.textContent = motionLines.slice(-50).join('\\n');
-    const rawMode = (j && Object.prototype.hasOwnProperty.call(j, 'mode')) ? j.mode : undefined;
-    const mode = rawMode != null ? String(rawMode) : 'UNKNOWN';
-    modeEl.textContent = 'Mode: ' + mode;
-
-    const stateCandidate = mode.toLowerCase();
-    const validStates = ['idle','focus','break','alert'];
-    const state = validStates.includes(stateCandidate) ? stateCandidate : 'idle';
-    let activity = ('activity_level' in (j||{})) && j.activity_level != null ? Number(j.activity_level) : 0;
-    if(!Number.isFinite(activity)){ activity = 0; }
->>>>>>> 7ce0cd69
     setCorgi(state, activity);
   }catch(e){
     console.error(e);
@@ -427,46 +390,6 @@
     const ws = new WebSocket((location.protocol==='https:'?'wss':'ws')+'://'+location.host+'/ws');
     ws.onmessage = (ev)=>{
       const j = JSON.parse(ev.data);
-<<<<<<< HEAD
-      const message = ensureObject(j);
-      if(message.kind==='tick'){
-        const payload = ensureObject(message.payload);
-        const sense = ensureObject(payload.sense);
-        tempEl.textContent = formatReading(sense.temperature);
-        humEl.textContent = formatReading(sense.humidity);
-        presEl.textContent = formatReading(sense.pressure);
-        senseAvail.textContent = sense.available ? 'Sense HAT ✓' : 'Sense HAT unavailable';
-        const motionValue = ensureArray(payload.motion);
-        motionEl.textContent = motionValue.slice(-50).join('\\n');
-        const modeValue = hasOwn(payload, 'mode') ? payload.mode : undefined;
-        const displaySource = isPresent(modeValue) ? modeValue : '--';
-        const modeLabel = typeof displaySource === 'string' ? displaySource : String(displaySource);
-        modeEl.textContent = 'Mode: ' + modeLabel;
-        const rawModeSource = isPresent(modeValue) ? modeValue : 'IDLE';
-        const modeString = typeof rawModeSource === 'string' ? rawModeSource : String(rawModeSource);
-        const activityCandidate = hasOwn(payload, 'activity_level') ? payload.activity_level : undefined;
-        const activity = isPresent(activityCandidate) ? activityCandidate : 0;
-        setCorgi(modeString.toLowerCase(), activity);
-=======
-      if(j.kind==='tick'){
-        const payload = j.payload || {};
-        const sense = payload.sense || {};
-        tempEl.textContent = ('temperature' in sense && sense.temperature != null) ? Number(sense.temperature).toFixed(1) : '--';
-        humEl.textContent = ('humidity' in sense && sense.humidity != null) ? Number(sense.humidity).toFixed(1) : '--';
-        presEl.textContent = ('pressure' in sense && sense.pressure != null) ? Number(sense.pressure).toFixed(1) : '--';
-        senseAvail.textContent = sense.available ? 'Sense HAT ✓' : 'Sense HAT unavailable';
-        const motionLines = Array.isArray(payload.motion) ? payload.motion : [];
-        motionEl.textContent = motionLines.slice(-50).join('\\n');
-        const rawMode = Object.prototype.hasOwnProperty.call(payload, 'mode') ? payload.mode : undefined;
-        const mode = rawMode != null ? String(rawMode) : 'UNKNOWN';
-        modeEl.textContent = 'Mode: ' + mode;
-        let activity = ('activity_level' in payload && payload.activity_level != null) ? Number(payload.activity_level) : 0;
-        if(!Number.isFinite(activity)){ activity = 0; }
-        const stateCandidate = mode.toLowerCase();
-        const validStates = ['idle','focus','break','alert'];
-        const state = validStates.includes(stateCandidate) ? stateCandidate : 'idle';
-        setCorgi(state, activity);
->>>>>>> 7ce0cd69
       }
     };
     ws.onclose = ()=> setTimeout(initWS, 2000);
